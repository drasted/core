--- conflicted
+++ resolved
@@ -27,8 +27,4 @@
 
 message GetOrderRequest {
     string id = 1;
-<<<<<<< HEAD
-}
-=======
-}
->>>>>>> 584ff33e
+}