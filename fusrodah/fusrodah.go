package fusrodah

/*
	This program use modified go-ethereum library (https://github.com/sonm-io/go-ethereum)
	Author Sonm.io team (@sonm-io on GitHub)
	Copyright 2017
*/

import (
	"crypto/ecdsa"
	"fmt"
	"os"

	"github.com/ethereum/go-ethereum/common"
	"github.com/ethereum/go-ethereum/log"
	"github.com/ethereum/go-ethereum/p2p"
	"github.com/ethereum/go-ethereum/p2p/discover"
	"github.com/ethereum/go-ethereum/p2p/nat"
	"github.com/ethereum/go-ethereum/whisper/whisperv2"
	"github.com/sonm-io/fusrodah/util"
)

type Fusrodah struct {
	Prv           *ecdsa.PrivateKey
	cfg           p2p.Config
	p2pServer     p2p.Server
	whisperServer *whisperv2.Whisper

	p2pServerStatus     string
	whisperServerStatus string

	Enode string
	Port  string
}

func (fusrodah *Fusrodah) Start() {
<<<<<<< HEAD

	log.Root().SetHandler(log.LvlFilterHandler(log.Lvl(0), log.StreamHandler(os.Stderr, log.TerminalFormat(false))))
=======
	log.Root().SetHandler(log.LvlFilterHandler(log.Lvl(5), log.StreamHandler(os.Stderr, log.TerminalFormat(false))))
>>>>>>> 69b8ce3b

	// function that start whisper server
	// private key is needed

	//Creates new instance of whisper protocol entity. NOTE - using whisper v.2 (not v5)
	fusrodah.whisperServer = whisperv2.New()

	if fusrodah.Prv == nil {
		fusrodah.Prv = fusrodah.whisperServer.NewIdentity()
	}

	//Configuration to running p2p server. Configuration values can't be modified after launch.
	//See p2p package in go-ethereum (server.go) for more info.
	//fusrodah.cfg = p2p.Config{
	//	MaxPeers: 10,
	//	//	Identity:   p2p.NewSimpleClientIdentity("my-whisper-app", "1.0", "", string(pub)),
	//	PrivateKey: fusrodah.Prv,
	//	ListenAddr: ":8000",
	//xxxx
	//	//here we can define what additional protocols will be used *above* p2p server.
	//	Protocols: []p2p.Protocol{whisperv2.Whisper{}.Protocol},
	//}

	var peers []*discover.Node
	peer := discover.MustParseNode(fusrodah.Enode)
	peers = append(peers, peer)

	maxPeers := 80

	//Definition of p2p server and binds to configuration. Configuration also could be stored in file.
	fusrodah.p2pServer = p2p.Server{
		Config: p2p.Config{
			PrivateKey:     fusrodah.Prv,
			MaxPeers:       maxPeers,
			Name:           common.MakeName("wnode", "2.0"),
			Protocols:      fusrodah.whisperServer.Protocols(),
			ListenAddr:     util.GetLocalIP() + fusrodah.Port,
			NAT:            nat.Any(),
			BootstrapNodes: peers,
			StaticNodes:    peers,
			TrustedNodes:   peers,
		},
	}

	//Starting server and listen to errors.
	// TODO: experience with this
	// may trouble with starting p2p not needed exactly
	if err := fusrodah.p2pServer.Start(); err != nil {
		fmt.Println("could not start server:", err)
		os.Exit(1)
	}

	//Starting whisper protocol on running server.
	// NOTE whisper *should* be started automatically but it is not happening... possible BUG in go-ethereum.
	if err := fusrodah.whisperServer.Start(&fusrodah.p2pServer); err != nil {
		fmt.Println("could not start server:", err)
		os.Exit(1)
	}

	fusrodah.whisperServerStatus = "running"
}

func (fusrodah *Fusrodah) Stop() {
	fusrodah.whisperServer.Stop()
	fusrodah.p2pServer.Stop()
}

func (fusrodah *Fusrodah) getTopics(data ...string) []whisperv2.Topic {
	// NOTE for single topic use NewTopicFromString
	// NOTE whisperv2 is a package, shh - running whisper entity. Do not mess with that.
	// NOTE topics logic can be finded in whisperv2/topic.go
	// Topic represents a cryptographically secure, probabilistic partial
	// classifications of a message, determined as the first (left) 4 bytes of the
	// SHA3 hash of some arbitrary data given by the original author of the message.
	topics := whisperv2.NewTopicsFromStrings(data...)
	return topics
}

func (fusrodah *Fusrodah) getFilterTopics(data ...string) [][]whisperv2.Topic {
	// Creating new filters for a few topics.
	// NOTE more info about filters in /whisperv2/filters.go
	topics := whisperv2.NewFilterTopicsFromStringsFlat(data...)
	return topics
}

func (fusrodah *Fusrodah) createMessage(message string, to *ecdsa.PublicKey) *whisperv2.Message {
	// Creates entity of message itself.
	// Message represents an end-user data packet to transmit through the Whisper
	// protocol. These are wrapped into Envelopes that need not be understood by
	// intermediate nodes, just forwarded.
	/*
		type Message struct {
			Flags     byte // First bit is signature presence, rest reserved and should be random
			Signature []byte
			Payload   []byte

			Sent time.Time     // Time when the message was posted into the network
			TTL  time.Duration // Maximum time to live allowed for the message

			To   *ecdsa.PublicKey // Message recipient (identity used to decode the message)
			Hash common.Hash      // Message envelope hash to act as a unique id
		}
	*/
	// NewMessage creates and initializes a non-signed, non-encrypted Whisper message.
	// NOTE more info in whisperv2/message.go
	// NOTE  first we create message, then we create envelope.
	msg := whisperv2.NewMessage([]byte(message))
	//TTL-hop limit is a mechanism that limits the lifespan or lifetime of message in a network
	msg.To = to
	msg.TTL = 3600000
	return msg
}

func (fusrodah *Fusrodah) createEnvelop(message *whisperv2.Message, to *ecdsa.PublicKey, from *ecdsa.PrivateKey, topics []whisperv2.Topic) (*whisperv2.Envelope, error) {
	//Now we wrap message into envelope
	// Wrap bundles the message into an Envelope to transmit over the network.
	//
	// pow (Proof Of Work) controls how much time to spend on hashing the message,
	// inherently controlling its priority through the network (smaller hash, bigger
	// priority).
	//
	// The user can control the amount of identity, privacy and encryption through
	// the options parameter as follows:
	//   - options.From == nil && options.To == nil: anonymous broadcast
	//   - options.From != nil && options.To == nil: signed broadcast (known sender)
	//   - options.From == nil && options.To != nil: encrypted anonymous message
	//   - options.From != nil && options.To != nil: encrypted signed message
	envelope, err := message.Wrap(whisperv2.DefaultPoW, whisperv2.Options{
		To:     to,
		From:   from, // Sign it
		Topics: topics,
		TTL:    whisperv2.DefaultTTL,
	})
	if err != nil {
		return nil, err
	}

	return envelope, nil
}

func (fusrodah *Fusrodah) Send(message string, to *ecdsa.PublicKey, anonymous bool, topics ...string) error {
	// start whisper server, if it not running yet
	if fusrodah.whisperServerStatus != "running" {
		fusrodah.Start()
	}

	var from *ecdsa.PrivateKey
	if anonymous {
		from = nil
	} else {
		from = fusrodah.Prv
	}

	// wrap source message to *whisper2.Message Entity
	whMessage := fusrodah.createMessage(message, to)

	// get possibly topics
	tops := fusrodah.getTopics(topics...)

	// wrap message to envelope, it needed to sending
	envelop, err := fusrodah.createEnvelop(whMessage, to, from, tops)
	if err != nil {
		return err
	}

<<<<<<< HEAD
	if err := fusrodah.whisperServer.Send(envelop); err != nil {
		fmt.Println(err)
	} else {
		// this block actually for testing
		// NOTE: delete this block or wrap more
		//fmt.Println("message sended")
=======
	err = fusrodah.whisperServer.Send(envelop)
	if err != nil {
		return err
>>>>>>> 69b8ce3b
	}

	fmt.Println("message sent")
	return nil
}

func (fusrodah *Fusrodah) AddHandling(to *ecdsa.PublicKey, from *ecdsa.PublicKey, cb func(msg *whisperv2.Message), topics ...string) int {
	// start whisper server, if it not running yet
	if fusrodah.whisperServerStatus != "running" {
		fusrodah.Start()
	}

	// add watcher with any topics
	id := fusrodah.whisperServer.Watch(whisperv2.Filter{
		//	setting up filter
		Topics: fusrodah.getFilterTopics(topics...),
		//	setting up handler
		//	NOTE: parser and sotrting info in message should be inside this func
		Fn:   cb,
		From: from,
		To:   to,
	})

	fmt.Printf("Filter installed: %d \r\n", id)
	return id
}

func (fusrodah *Fusrodah) RemoveHandling(id int) {
	fusrodah.whisperServer.Unwatch(id)
	fmt.Printf("Filter uninstalled: %d \r\n", id)
}<|MERGE_RESOLUTION|>--- conflicted
+++ resolved
@@ -34,12 +34,8 @@
 }
 
 func (fusrodah *Fusrodah) Start() {
-<<<<<<< HEAD
-
-	log.Root().SetHandler(log.LvlFilterHandler(log.Lvl(0), log.StreamHandler(os.Stderr, log.TerminalFormat(false))))
-=======
+
 	log.Root().SetHandler(log.LvlFilterHandler(log.Lvl(5), log.StreamHandler(os.Stderr, log.TerminalFormat(false))))
->>>>>>> 69b8ce3b
 
 	// function that start whisper server
 	// private key is needed
@@ -205,18 +201,9 @@
 		return err
 	}
 
-<<<<<<< HEAD
-	if err := fusrodah.whisperServer.Send(envelop); err != nil {
-		fmt.Println(err)
-	} else {
-		// this block actually for testing
-		// NOTE: delete this block or wrap more
-		//fmt.Println("message sended")
-=======
 	err = fusrodah.whisperServer.Send(envelop)
 	if err != nil {
 		return err
->>>>>>> 69b8ce3b
 	}
 
 	fmt.Println("message sent")
